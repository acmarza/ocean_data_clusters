import matplotlib.pyplot as plt
import nctoolkit as nc
import numpy as np
import xarray as xr
import xesmf as xe
from matplotlib.colors import Normalize, LogNorm
from matplotlib.cm import get_cmap, Greys, ScalarMappable
from matplotlib_venn import venn2
from nccluster.ts import TimeSeriesWorkflowBase
from nccluster.utils import make_subclusters_map, locate_medoids,\
    ts_from_locs, make_subclust_sizes
from numpy.linalg import norm
from scipy.stats import gaussian_kde


class ClusterMatcher:

    def __init__(self, palette='viridis'):
        self.cmap = get_cmap(palette)

    def __set_norm(self):
        # create a norm object for coloring purposes
        # scaling the range of labels in our data to the interval [0, 1]
        all_data = np.concatenate([self.labels_left.values.flatten(),
                                   self.labels_right.values.flatten()])
        self.norm = Normalize(vmin=np.nanmin(all_data),
                              vmax=np.nanmax(all_data))

    def labels_from_data_arrays(self, labels_left, labels_right):
        self.labels_left = labels_left
        self.labels_right = labels_right
        self.__set_norm()

    def labels_from_file(self, save_path_1, save_path_2):
        self.labels_left = xr.open_dataarray(save_path_1)
        self.labels_right = xr.open_dataarray(save_path_2)
        self.__set_norm()

    def save_labels(self, save_path_1, save_path_2):
        self.labels_left.to_netcdf(save_path_1)
        self.labels_right.to_netcdf(save_path_2)

    def compare_maps(self):
        fig, (ax1, ax2) = plt.subplots(1, 2)
        ax1.imshow(self.labels_left.values, origin='lower')
        ax1.set_title(self.labels_left.long_name)
        ax2.imshow(self.labels_right.values, origin='lower')
        ax2.set_title(self.labels_right.long_name)
        plt.show()

    def overlap(self):
        try:
            # 2D array that is True where the left and right maps disagree
            overlap_mask = np.not_equal(self.labels_left.values,
                                        self.labels_right.values)
            overlap_mask[np.isnan(self.labels_left.values)] = False
            overlap_mask[np.isnan(self.labels_right.values)] = False
        except ValueError:
            print("[!] Can't overlap maps with different sizes! Try regrid.")

        # initialise the figure and axes and define hatches pattern

        plt.rcParams['figure.constrained_layout.use'] = True
        plt.figure()
        self.left_map = plt.subplot(221)
        self.right_map = plt.subplot(222)

        hatches = ["", "/\\/\\/\\/\\"]

        # show left map and hatch based on overlap mask
        self.left_map.imshow(self.labels_left.values,
                             origin='lower', cmap=self.cmap)
        self.left_map.contourf(overlap_mask, 1, hatches=hatches, alpha=0)

        # show right map and hatch based on overlap mask
        self.right_map.imshow(self.labels_right.values,
                              origin='lower', cmap=self.cmap)
        self.right_map.contourf(overlap_mask, 1, hatches=hatches, alpha=0)

        n_clusters = self.__get_n_clusters()
        for clust in range(n_clusters):
            ax = plt.subplot(2, n_clusters, n_clusters + clust + 1)
            self.plot_venn(clust, ax)

        equal = np.equal(self.labels_left.values, self.labels_right.values)
        n_equal = equal.sum()
        notnan = self.labels_left.values[~np.isnan(self.labels_left.values)]
        n_notnan = notnan.size
        overlap = int(n_equal) / n_notnan
        title = f'Total label overlap: {overlap:.0%}'
        plt.suptitle(title, fontsize='14')

        self.left_map.set_title(self.labels_left.long_name)
        self.right_map.set_title(self.labels_right.long_name)

        # show figure
        plt.show()

    def plot_venn(self, label, ax):

        # get the color corresponding to the label
        label_color = self.cmap(self.norm(label))

        # get the sets of flat indices with this label
        (idx,) = np.where(self.labels_left.values.flatten() == label)
        left_set = set(idx)
        (idx,) = np.where(self.labels_right.values.flatten() == label)
        right_set = set(idx)
        total = len(right_set.union(left_set))
        # create venn diagram based on the sets corresponding to the label
        venn = venn2(subsets=[left_set, right_set],
                     subset_label_formatter=lambda x: f"{(x/total):1.0%}",
                     set_colors=[label_color, label_color],
                     set_labels=["", ""],
                     ax=ax)
        # number the plot
        ax.text(0.5, 0, int(label+1),
                horizontalalignment='center',
                verticalalignment='center',
                rotation='horizontal',
                transform=ax.transAxes)

        # use black edges on the venn diagram
        try:
            for patch in venn.patches:
                patch.set(edgecolor='black')
        except AttributeError:
            pass

    def regrid_left_to_right(self):
        # create regridder object with the input coords of left map
        # and output coords of right map;
        # "nearest source to destination" algorithm avoids interpolation
        # (since we want integer labels)
        regridder = xe.Regridder(self.labels_left,
                                 self.labels_right,
                                 'nearest_s2d'
                                 )
        # regridding deletes the attributes for some reason so save a copy
        attrs = self.labels_left.attrs
        # regrid the left map
        self.labels_left = regridder(self.labels_left)
        # put the attributes back in
        self.labels_left.attrs = attrs

    def __get_n_clusters(self, left=True):
        labels = self.labels_left if left else self.labels_right
        return int(np.nanmax(labels.values)) + 1

    def match_labels(self):
        # flatten labels into 1D array
        labels_left_flat = self.labels_left.values.flatten()
        labels_right_flat = self.labels_right.values.flatten()

        # the labels are 0 to n-1
        n_clusters = self.__get_n_clusters()
        if n_clusters != int(np.nanmax(self.labels_right.values)) + 1:
            print("[!] The maps have a different number of clusters")
            exit()

        # initialise empty arrays
        array_of_sets_left = []
        array_of_sets_right = []

        # for every cluster (label), get all the indices that have
        # the current label and put them in a set
        for cluster in range(0, n_clusters):
            (indices_1, ) = np.where(labels_left_flat == cluster)
            array_of_sets_left.append(set(indices_1))
            (indices_2, ) = np.where(labels_right_flat == cluster)
            array_of_sets_right.append(set(indices_2))

        # reorder lists to have biggest sets first
        array_of_sets_left.sort(key=lambda x: -len(x))
        array_of_sets_right.sort(key=lambda x: -len(x))

        # quantify overlap between pairs of sets between the two label versions
        pairings_scores = []
        for i, left_set in enumerate(array_of_sets_left):
            for j, right_set in enumerate(array_of_sets_right):
                union_size = len(left_set.union(right_set))
                intersection_size = len(left_set.intersection(right_set))
                overlap = intersection_size/union_size
                # print(f'{i} vs. {j}: {overlap:.2%}')
                pairings_scores.append((i, j, overlap))

        # start with the highest overlap scores
        pairings_scores.sort(reverse=True, key=lambda x: x[2])

        # prepare an empty array to hold the 1:1 matching between
        # labels on the left and right
        translation = np.full(n_clusters, np.nan)

        # put the pairings with the highest scores in the translation array
        # skipping when an entry already exists
        for pair in pairings_scores:
            left, right, score = pair
            if right not in translation and np.isnan(translation[left]):
                translation[left] = right

        # relabel the sets to match based on our translation function
        for i, left_set in enumerate(array_of_sets_left):
            for idx in left_set:
                labels_left_flat[idx] = translation[i]

        for i, right_set in enumerate(array_of_sets_right):
            for idx in right_set:
                labels_right_flat[idx] = i

        # reshape translated 1D arrays and update attributes
        shape = self.labels_left.values.shape
        self.labels_left.values = np.reshape(labels_left_flat, shape)
        self.labels_right.values = np.reshape(labels_right_flat, shape)


class DdR_Histogram:

    def __init__(self, config_path, config_original, labels_savefile):
        # initialise workflows (letting them compute surface ocean R-ages)
        wf = TimeSeriesWorkflowBase(config_path)
        wf_orig = TimeSeriesWorkflowBase(config_original)

        # load in the subcluster assignments
        labels_ds = nc.DataSet(labels_savefile)

        # use nearest neighbor (not interpolate!) to regrid integer labels
        labels_ds.regrid(wf._ds, method="nn")

        # also regrid the original timeseries from which labels extracted
        wf_orig.regrid_to_ds(wf._ds)

        # shorthands for frequently used arrays
        self.R_target = wf.ds_var_to_array('R_age')[:, 0, :, :]
        self.R_target_df = wf._make_df('R_age')
        self.avg_R = np.nanmean(self.R_target, axis=(-1, -2))
        self.labels = labels_ds.to_xarray()['labels'].values
        self.sublabels = labels_ds.to_xarray()['sublabels'].values

        # locate the subcluster medoids in the original time series
        age_array = wf_orig.ds_var_to_array('R_age')[:, 0]
        self.locations_dict = locate_medoids(
            self.labels, self.sublabels, age_array)

        # note the time series corresponding to medoids in target dataset
        self.centers_dict = ts_from_locs(self.locations_dict,
                                         self.R_target)
<<<<<<< HEAD
=======
        self.map_mean_diff()

        self.R_target_df = wf._make_df('R_age')

>>>>>>> a429c24e
        # initialise main figure
        self.fig = plt.figure()

        # plot the subclusters in greyscale on map, continents in beige
        cmap = Greys
        cmap.set_bad('tan')
        self.map_ax = self.fig.add_subplot(121)
        self.map_ax.set_title('Subcluster map')
        self.map_ax.imshow(make_subclusters_map(self.labels, self.sublabels),
                           origin='lower', cmap=cmap)
<<<<<<< HEAD

        # location of colorbar to the right of subcluster map
        self.cos_cax = self.map_ax.inset_axes([1.04, 0, 0.05, 1])
=======
        self.map_ax.xaxis.tick_top()
        self.map_ax.xaxis.set_label_position("top")
        self.cos_cax = self.map_ax.inset_axes([0, -0.1, 1, 0.05])
>>>>>>> a429c24e

        # listen for clicks on the subcluster map
        self.__cid = self.fig.canvas.mpl_connect(
            'button_press_event', self.__process_click)

        # init the histogram plot
        self.hist_ax = self.fig.add_subplot(222)
        self.ts_ax = self.fig.add_subplot(224)

        # show the figure
        plt.tight_layout()
        plt.show()

    def __get_mask(self, label, sublabel=None):
        # construct a condition to extract the subcluster data points
        label_match = self.labels == label
        if sublabel:
            sublabel_match = self.sublabels == sublabel
            mask = ~(label_match & sublabel_match)
        else:
            mask = ~label_match
        return mask

    def __put_cosines_in_df(self, df, mask, benchmark):

        # flatten mask to match up with dataframe rows
        mask = mask.flatten()

        # extract the rows in the R dataframe corresponding to subcluster
        subclust_df = df.loc[~mask].copy()

        # drop any pre-existing cosines column to get only the time series
        try:
            subclust_df = subclust_df.drop(columns='cosine')
        except KeyError:
            pass

        # convert to array of time series
        subclust_tss = np.array(subclust_df)

        # column vectors
        A = subclust_tss
        B = benchmark

        # for each subcluster member, compute cosine similarity to center
        cosines = np.dot(A, B)/(norm(A, axis=1)*norm(B))

        # put the cosines as a new column on the R dataframe
        df.loc[df.index.isin(subclust_df.index), 'cosine'] = 1 - cosines

    def map_all_cosines(self):

        fig, axes = plt.subplots(nrows=1, ncols=3)
        cax = axes[1].inset_axes([-1, -0.5, 3, 0.1])
        titles = ['vs. global surface mean',
                  'vs. respective cluster medoid',
                  'vs. respective subcluster medoid']

        dfs = [self.R_target_df.copy() for i in range(3)]

        y = self.R_target.shape[1]
        x = self.R_target.shape[2]

        # first map compared to global average
        benchmark = self.avg_R
        mask = np.isnan(self.R_target[0])
        self.__put_cosines_in_df(dfs[0], mask=mask, benchmark=benchmark)

        # second map compared to cluster medoid location
        for label, center in enumerate(self.centers_dict['clusters']):
            mask = self.__get_mask(label=label)
            benchmark = center
            self.__put_cosines_in_df(dfs[1], mask=mask, benchmark=benchmark)

        # third map compared to subcluster medoid location
        for label, centers in enumerate(self.centers_dict['subclusters']):
            for sublabel, center in enumerate(centers):
                mask = self.__get_mask(label=label, sublabel=sublabel)
                benchmark = center
                self.__put_cosines_in_df(dfs[2], mask=mask,
                                         benchmark=benchmark)

        # convert to array and reshape into 2D map
        cosines_flat = [np.ma.masked_array(df['cosine']) for df in dfs]
        cosines_shaped = [np.reshape(flat, (y, x)) for flat in cosines_flat]

        norm = LogNorm(vmin=1e-5, vmax=1e-1)
        cmap = 'viridis'
        mappable = ScalarMappable(norm=norm, cmap=cmap)

        for ax, data, title in zip(axes, cosines_shaped, titles):
            ax.imshow(data, origin='lower', cmap=cmap, norm=norm)
            ax.set_title(title)

        # add colorbar for the similarity levels
        fig.colorbar(mappable, ax=ax, cax=cax, orientation='horizontal')
        plt.show()

    def __plot_subclust_cosines(self, mask, subclust_center):

        # note the mask shape before flattening
        y, x = mask.shape

        # copy the time series of the target dataset
        df = self.R_target_df.copy()
        self.__put_cosines_in_df(df, mask, subclust_center)

        # convert to array and reshape into 2D map
        cosines_flat = np.ma.masked_array(df['cosine'])
        cosines_shaped = np.reshape(cosines_flat, (y, x))

        # remove previous overlay
        try:
            for handle in self.subclust_overlay.collections:
                handle.remove()
        except AttributeError:
            pass

        # color in the clicked subcluster
        self.subclust_overlay = self.map_ax.contourf(cosines_shaped,
                                                     cmap='coolwarm')

        # add colorbar for the similarity levels
        self.fig.colorbar(self.subclust_overlay, ax=self.map_ax,
                          cax=self.cos_cax, cmap='coolwarm',
                          orientation='horizontal', label='cosine similarity')

        # remove previous marker
        try:
            for handle in self.marker:
                handle.remove()
        except AttributeError:
            pass

        # put a star on the grid point with highest similarity
        idx_flat = np.nanargmax(cosines_shaped)
        marker_x, marker_y = np.unravel_index(idx_flat, cosines_shaped.shape)
        self.marker = self.map_ax.plot(marker_y, marker_x,
                                       color='lime',
                                       marker="*")

        return

    def __process_click(self, event):
        # ignore clicks outside subcluster map
        if event.inaxes != self.map_ax:
            return

        # unpack the click position
        x_pos = int(event.xdata)
        y_pos = int(event.ydata)

        # update attributes based on clicked data point
        label = int(self.labels[y_pos, x_pos])
        sublabel = int(self.sublabels[y_pos, x_pos])
        mask = self.__get_mask(label, sublabel)

        # extract and plot the (sub)cluster center
        cluster_center = self.centers_dict['clusters'][label]
        subclust_center = self.centers_dict['subclusters'][label][sublabel]

        # re-compute the density plots
        self.__density_plots(mask, cluster_center, subclust_center)

        # identify the subcluster member that best approximates the centroid
        self.__plot_subclust_cosines(mask, subclust_center)

        # update figure
        self.fig.canvas.draw()

    def get_diffs(self, data, benchmark):
        t, y, x = data.shape
        diff = data - benchmark.reshape(t, 1, 1).repeat(y, 1).repeat(x, 2)
        diff_not_masked = diff[~diff.mask]
        diff_abs = np.abs(diff_not_masked)
        diff_notnan = diff_abs[~np.isnan(diff_abs)]
        return diff_notnan

    def get_subcluster_data(self, mask, data):
        # get a handle on array shapes
        t, y, x = data.shape

        # repeat the masking condition for every time slice
        mask = np.repeat(np.array([mask]), repeats=t, axis=0)

        # mask R array to show current subcluster
        intrasub = np.ma.masked_where(mask, data)

        return intrasub

    def __density_plots(self, mask, cluster_center, subclust_center):

        # clear the time series plot
        self.ts_ax.cla()
        intrasub = self.get_subcluster_data(mask, self.R_target)

        # plot time series for each subcluster member
        subclust_tss = intrasub[~intrasub.mask]
<<<<<<< HEAD
        for ts in np.reshape(subclust_tss, (t, -1)).T:
            self.ts_ax.plot(ts, color='grey', linewidth=0.5)
=======
        for ts in np.reshape(subclust_tss, (intrasub.shape[0], -1)).T:
            ts_line, = self.ts_ax.plot(ts, color='grey', linewidth=0.3)
>>>>>>> a429c24e

        # plot the benchmarks
        subclust_line, = self.ts_ax.plot(subclust_center)
        cluster_line, = self.ts_ax.plot(cluster_center)
        avg_line, = self.ts_ax.plot(self.avg_R)

        # add labels
        self.ts_ax.legend([subclust_line, cluster_line, avg_line, ts_line],
                          ['subcluster medoid R-age',
                           'cluster medoid R-age',
                           'surface mean R-age',
                           'subcluster members R-ages'])
        self.ts_ax.set_xlabel('time step')
        self.ts_ax.set_ylabel('R-age (yrs)')

        # time series to compare subcluster time series to
        benchmarks = [subclust_center, cluster_center, self.avg_R]

        diffs = [self.get_diffs(intrasub, benchmark)
                 for benchmark in benchmarks]

        # get the density functions of the differences between
        # subcluster members and benchmarks
        densities = [gaussian_kde(diff) for diff in diffs]

        span = range(0, 750)
        colors = ['blue', 'orange', 'green']
        self.hist_ax.cla()
        for dens, c in zip(densities, colors):
            self.hist_ax.plot(span, dens(span), linewidth=2, alpha=0.5, c=c)
        self.hist_ax.legend(['ΔR vs. subcluster medoid',
                             'ΔR vs. cluster medoid',
                             'ΔR vs. global average'])
        self.hist_ax.set_xlabel('ΔR (yrs)')
        self.hist_ax.set_ylabel('Probability density function')

        means = [np.mean(diff) for diff in diffs]
        for mean, c in zip(means, colors):
            self.hist_ax.axvline(mean, color=c)

        stddevs = [np.std(diff) for diff in diffs]
        for mean, sigma in zip(means, stddevs):
            print(f"{mean}±{sigma}")

    def map_mean_diff(self):
        n_labels = int(np.nanmax(self.labels) + 1)
        subclust_sizes = make_subclust_sizes(self.labels, self.sublabels)
        diff_maps = [np.full_like(self.labels, np.nan) for i in range(3)]

        for label in range(n_labels):
            for sublabel in range(subclust_sizes[label]):
                mask = self.__get_mask(label, sublabel)
                intrasub_ages = self.get_subcluster_data(mask, self.R_target)
                for benchmark, diff_map in zip([
                    self.avg_R,
                    self.centers_dict['clusters'][label],
                    self.centers_dict['subclusters'][label][sublabel]
                ], diff_maps):
                    diffs = self.get_diffs(intrasub_ages, benchmark)
                    mean = np.mean(diffs)
                    diff_map[~mask] = mean

        cmap = 'viridis'
        norm = LogNorm(vmin=10, vmax=1000)
        titles = ['vs. global surface mean',
                  'vs. cluster medoid',
                  'vs. subcluster medoid']
        fig, axes = plt.subplots(nrows=1, ncols=3)
        cax = axes[1].inset_axes([-1, -0.4, 3, 0.2])
        mappable = ScalarMappable(norm=norm, cmap=cmap)
        for ax, diff_map, title in zip(axes, diff_maps, titles):
            ax.imshow(diff_map, origin='lower', norm=norm, cmap=cmap)
            ax.set_title(title)

            global_mean_DR = int(np.nanmean(diff_map))
            global_sigma_DR = int(np.nanstd(diff_map))
            ax.text(0.05, -0.05,
                    f"average global ΔR: {global_mean_DR} ± {global_sigma_DR}",
                    horizontalalignment='left',
                    verticalalignment='top',
                    transform=ax.transAxes)
            ax.set_xticks([])
            ax.set_yticks([])

        fig.colorbar(mappable, cax=cax, orientation='horizontal',
                     label="mean of ΔR distribution (yrs)")
        plt.show()<|MERGE_RESOLUTION|>--- conflicted
+++ resolved
@@ -244,13 +244,10 @@
         # note the time series corresponding to medoids in target dataset
         self.centers_dict = ts_from_locs(self.locations_dict,
                                          self.R_target)
-<<<<<<< HEAD
-=======
         self.map_mean_diff()
 
         self.R_target_df = wf._make_df('R_age')
 
->>>>>>> a429c24e
         # initialise main figure
         self.fig = plt.figure()
 
@@ -261,15 +258,9 @@
         self.map_ax.set_title('Subcluster map')
         self.map_ax.imshow(make_subclusters_map(self.labels, self.sublabels),
                            origin='lower', cmap=cmap)
-<<<<<<< HEAD
-
-        # location of colorbar to the right of subcluster map
-        self.cos_cax = self.map_ax.inset_axes([1.04, 0, 0.05, 1])
-=======
         self.map_ax.xaxis.tick_top()
         self.map_ax.xaxis.set_label_position("top")
         self.cos_cax = self.map_ax.inset_axes([0, -0.1, 1, 0.05])
->>>>>>> a429c24e
 
         # listen for clicks on the subcluster map
         self.__cid = self.fig.canvas.mpl_connect(
@@ -468,13 +459,8 @@
 
         # plot time series for each subcluster member
         subclust_tss = intrasub[~intrasub.mask]
-<<<<<<< HEAD
-        for ts in np.reshape(subclust_tss, (t, -1)).T:
-            self.ts_ax.plot(ts, color='grey', linewidth=0.5)
-=======
         for ts in np.reshape(subclust_tss, (intrasub.shape[0], -1)).T:
             ts_line, = self.ts_ax.plot(ts, color='grey', linewidth=0.3)
->>>>>>> a429c24e
 
         # plot the benchmarks
         subclust_line, = self.ts_ax.plot(subclust_center)
