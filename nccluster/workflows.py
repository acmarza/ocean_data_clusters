--- conflicted
+++ resolved
@@ -124,6 +124,7 @@
 
     def __load_ds(self):
         print("[i] Loading data")
+
         # get a list of file paths and create the DataSet object
         nc_files = self.config['default']['nc_files'].split(",")
         self.ds = nc.DataSet(nc_files)
@@ -147,6 +148,9 @@
                   "datasets externally.")
             exit()
 
+    def _preprocess_ds(self):
+        print("[i] No preprocessing routine defined")
+
     def _checkers(self):
         self.__check_nc_files()
         self.__check_subset()
@@ -455,21 +459,23 @@
         kwargs = {
             'n_clusters': self.config['timeseries'].getint('n_clusters'),
             # 'max_iter': 10,
+            'verbose': True,
             'metric': 'euclidean'
 
         }
 
-        dataset = self.ts
-        dataset = TimeSeriesScalerMeanVariance().fit_transform(dataset)
+#        dataset = self.ts
+#        dataset = TimeSeriesScalerMeanVariance().fit_transform(dataset)
 
         # initialise model using desired clustering method
         if self.config['timeseries']['method'] == 'k-means':
             print("[i] Initialising k-means model")
             self.model = TimeSeriesKMeans(**kwargs)
+            dataset = self.ts
         elif self.config['timeseries']['method'] == 'k-medoids':
             print("[i] Initialising k-medoids model")
             self.model = TimeSeriesKMedoids(**kwargs)
-            dataset = to_sktime_dataset(dataset)
+            dataset = to_sktime_dataset(self.ts)
 
         print("[i] Fitting model, please stand by")
 
@@ -557,10 +563,7 @@
     def save_labels_data_array(self, filename, long_name):
         da = self.make_labels_data_array(long_name)
         da.to_netcdf(filename)
-<<<<<<< HEAD
         print(f"[i] Saved labels to {filename}")
-=======
->>>>>>> 9eb9f25d
 
 
 class KMeansWorkflowBase(Workflow):
